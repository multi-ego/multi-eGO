import os
import pandas as pd
import sys, getopt
from read_input import read_pdbs, plainMD_mdmat, random_coil_mdmat, read_topology
from write_output import write_greta_LJ, write_greta_atomtypes_atp, write_greta_topology_atoms, write_greta_topology_pairs
from greta import make_pairs_exclusion_topology, make_pairs, merge_GRETA, make_pdb_atomtypes, make_more_atomtypes, make_idp_epsilon

def main(argv):

    parameters = {
        'distance_cutoff':5.5,
        'distance_residue':2,
        'ratio_treshold':0.001,
        'N_terminal':False,
        # Settings for LJ 1-4. We introduce some LJ interactions otherwise lost with the removal of explicit H
        # The c12 of a LJ 1-4 is too big, therefore we reduce by a factor
        'lj_reduction':0.15,
        # For left alpha we might want to increase the c6 values
        'multiply_c6':1.5,
        # Acid FFnonbondend it only works on the native pairs
        'acid_ff':False, 
        'idp':True
    }

    print('\n\nMulti-eGO (codename: GRETA)\n')

    readall=0

    try:
        opts, args = getopt.getopt(argv,"",["protein=","egos=","epsilon=","noensemble"])
    except getopt.GetoptError:
        print('multiego.py --protein <protein> --egos <single|merge|rc> --noensemble (optional)' )
        sys.exit(2)
    for opt, arg in opts:
        if opt == '-h':
            print('main.py -p <protein> -b <single|merge|rc>')
            sys.exit()
        elif opt in ("--protein"):
            if not arg:
                print('Provide a protein name')
                sys.exit()
            else:
                parameters['protein'] = arg
                readall +=1
        elif opt in ("--egos"):
            if arg in ('single', 'merge', 'rc'):
<<<<<<< HEAD
                parameters['egos'] = arg
=======
                parameters['greta_to_keep'] = arg
                readall +=1
>>>>>>> 5c185840
            else:
                print('--egos accepts <single|merge|rc> options')
                sys.exit()
        elif opt in ("--epsilon"):
            arg = float(arg)
            if arg > 1 or arg < 0:
                print('Epsilon values must be chosen between 0 and 1')
                sys.exit()
            else:
                parameters['epsilon_input'] = float(arg)
                parameters['epsilon_structure'] = float(arg)
                parameters['epsilon_md'] = float(arg)
                readall +=1
        elif opt in ("--noensemble"):
            parameters['idp'] = False 
  
    if readall != 3:
        print('ERROR: missing input argument')
        print('multiego.py --protein <protein> --egos <single|merge|rc> --noensemble (optional)' )
        exit()
 
    print('- Creating a multi-eGO force-field using the following parameters:')
    
    for k,v in parameters.items():
        print(f'\t{k}: {v}')

    # Create the folders which will be used by the script
    output_directory = f"outputs/output_{parameters['protein']}_{parameters['egos']}_e{parameters['epsilon_input']}"
    try:
        os.mkdir(output_directory)
    except OSError as error:
        pass

    print('- reading TOPOLOGY')
    first_resid = read_topology(parameters)[0].first_resid
    acid_atp = read_topology(parameters)[0].acid_atp

    print('- reading PDB')
    native_pdb = read_pdbs(parameters, False)
    if parameters['egos'] == 'merge':
        fibril_pdb = read_pdbs(parameters, True)

    print('- Generating Atomtypes')
    native_atomtypes, ffnonbonded_atp, atomtypes_atp, topology_atoms, type_c12_dict, proline_n = make_pdb_atomtypes(native_pdb, parameters)
    if parameters['egos'] == 'merge':
        fibril_atomtypes = make_more_atomtypes(fibril_pdb)

    # TODO correggi la massa dell'azoto in prolina
    write_greta_atomtypes_atp(atomtypes_atp, parameters, output_directory)
    write_greta_topology_atoms(topology_atoms, parameters, output_directory)

    print('- Generating LJ Interactions')

    if parameters['egos'] == 'rc':
        greta_ffnb = pd.DataFrame(columns=['; ai', 'aj', 'type', 'c6', 'c12', '', 'sigma', 'epsilon'])
        write_greta_LJ(ffnonbonded_atp, greta_ffnb, acid_atp, parameters, output_directory)
        print('- Generating Pairs and Exclusions')
        topology_pairs, topology_exclusion = make_pairs_exclusion_topology(type_c12_dict, proline_n, parameters)
        write_greta_topology_pairs(topology_pairs, topology_exclusion, parameters, output_directory)

    elif parameters['egos'] == 'single':
        if parameters['idp'] == True:
            atomic_mat_plainMD = plainMD_mdmat(parameters)
            atomic_mat_random_coil = random_coil_mdmat(parameters)
            greta_LJ = make_idp_epsilon(atomic_mat_plainMD, atomic_mat_random_coil, parameters)
        else:
            atomic_mat_random_coil = random_coil_mdmat(parameters)
            greta_LJ = make_pairs(native_pdb, atomic_mat_random_coil, native_atomtypes, parameters)
            if parameters['acid_ff'] == True and acid_atp !=0:
                    greta_LJ = greta_LJ[~greta_LJ.ai.isin(acid_atp)]
                    greta_LJ = greta_LJ[~greta_LJ.aj.isin(acid_atp)]

    elif parameters['egos'] == 'merge':
        if parameters['idp'] == True:
            atomic_mat_plainMD = plainMD_mdmat(parameters)
            atomic_mat_random_coil = random_coil_mdmat(parameters)
            greta_LJ = make_idp_epsilon(atomic_mat_plainMD, atomic_mat_random_coil, parameters)
            greta_LJ = greta_LJ.append(make_pairs(fibril_pdb, atomic_mat_random_coil, fibril_atomtypes, parameters), sort = False, ignore_index = True)
        else:
            atomic_mat_random_coil = random_coil_mdmat(parameters)
            greta_LJ = make_pairs(native_pdb, atomic_mat_random_coil, native_atomtypes, parameters)
            if parameters['acid_ff'] == True and acid_atp !=0:
                    greta_LJ = greta_LJ[~greta_LJ.ai.isin(acid_atp)]
                    greta_LJ = greta_LJ[~greta_LJ.aj.isin(acid_atp)]
            greta_LJ = greta_LJ.append(make_pairs(fibril_pdb, atomic_mat_random_coil, fibril_atomtypes, parameters), sort = False, ignore_index = True)

    else: # Questo serve ancora?
        print("I dont' understand --build-from=",parameters['egos'])
        exit()

    if parameters['egos'] != 'rc':
        print('- Finalising LJ interactions')
        greta_ffnb = merge_GRETA(greta_LJ, parameters)
        if parameters['N_terminal'] == True:
            greta_ffnb.loc[(greta_ffnb['; ai'] == first_resid) & (greta_ffnb['aj'] == first_resid), '; ai'] = ';'+greta_ffnb['; ai'] 
        write_greta_LJ(ffnonbonded_atp, greta_ffnb, acid_atp, parameters, output_directory)

        print('- Generating Pairs and Exclusions')
        topology_pairs, topology_exclusion = make_pairs_exclusion_topology(type_c12_dict, proline_n, parameters, greta_ffnb)
        write_greta_topology_pairs(topology_pairs, topology_exclusion, parameters, output_directory)

    print('\nGRETA completed! Carlo is happy\n')


if __name__ == "__main__":
   main(sys.argv[1:])<|MERGE_RESOLUTION|>--- conflicted
+++ resolved
@@ -44,12 +44,7 @@
                 readall +=1
         elif opt in ("--egos"):
             if arg in ('single', 'merge', 'rc'):
-<<<<<<< HEAD
                 parameters['egos'] = arg
-=======
-                parameters['greta_to_keep'] = arg
-                readall +=1
->>>>>>> 5c185840
             else:
                 print('--egos accepts <single|merge|rc> options')
                 sys.exit()
