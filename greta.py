--- conflicted
+++ resolved
@@ -727,12 +727,7 @@
     intra_mat['epsilon'].loc[(intra_mat['probability']>1.2*intra_mat['rc_probability'])&(intra_mat['same_chain']=='Yes')] = -(parameters['epsilon_md']/np.log(parameters['rc_threshold']))*(np.log(intra_mat['probability']/np.maximum(intra_mat['rc_probability'],parameters['rc_threshold'])))
     intra_mat['epsilon'].loc[(intra_mat['probability']>1.2*intra_mat['rc_probability'])&(intra_mat['same_chain']=='No')] = -(parameters['epsilon_md']/np.log(parameters['md_threshold']))*(np.log(intra_mat['probability']/np.maximum(intra_mat['rc_probability'],parameters['md_threshold'])))
     # Repulsive
-<<<<<<< HEAD
     intra_mat['epsilon'].loc[(intra_mat['probability']<(1./1.2)*intra_mat['rc_probability'])] = np.log(intra_mat['probability']/intra_mat['rc_probability'])*(intra_mat['distance']**12)
-=======
-    intra_mat['epsilon'].loc[((intra_mat['rc_probability']-intra_mat['probability'])>0.001)] = np.log(intra_mat['probability']/intra_mat['rc_probability'])*(np.maximum(intra_mat['rc_distance'],intra_mat['distance'])**12)
-    intra_mat['sigma'].loc[((intra_mat['rc_probability']-intra_mat['probability'])>0.001)] = (np.maximum(intra_mat['rc_distance'],intra_mat['distance'])) / (2**(1/6))
->>>>>>> cc37c2aa
 
     # clean NaN and zeros 
     intra_mat.dropna(inplace=True)
@@ -768,66 +763,6 @@
     return intra_mat
 
 
-<<<<<<< HEAD
-=======
-def reweight_intermolecular_contacts(atomic_mat_plainMD, atomic_mat_random_coil, parameters, name):
-
-    inter_mat = atomic_mat_plainMD.copy()
-    inter_mat.to_csv(f'analysis/inter_mat_{name}')
-    inter_mat = inter_mat.loc[inter_mat['probability']>parameters['md_threshold']]
-    
-    inter_mat = pd.concat([inter_mat, atomic_mat_random_coil], axis=1)
-    inter_mat.drop(columns = ['rc_ai', 'rc_aj'], inplace=True)
-
-    # Add sigma, add epsilon reweighted, add c6 and c12
-    inter_mat['sigma'] = (inter_mat['distance']) / (2**(1/6))
-
-    # Epsilon reweight based on probability
-    inter_mat['epsilon'] = np.nan 
-    
-    # Paissoni Equation 2.1
-    inter_mat['epsilon'] = -(parameters['epsilon_amyl']/np.log(parameters['md_threshold']))*(np.log(inter_mat['probability']/parameters['md_threshold']))
-    inter_mat.dropna(inplace=True)
-    inter_mat['epsilon'].loc[(inter_mat['epsilon'] < 0.01*parameters['epsilon_amyl'])] = 0
-    inter_mat = inter_mat[inter_mat.epsilon != 0]
-
-    print(f"\t\t- There are {len(inter_mat)} intermolecular pairs interactions")
-
-    # Retrieving the ai and aj information from the index and reindexing back again
-    # TODO maybe there's a better way to do the same thing
-    inter_mat = inter_mat.reset_index()
-    inter_mat[['ai', 'aj']] = inter_mat[['idx_ai', 'idx_aj']]
-    inter_mat.set_index(['idx_ai', 'idx_aj'], inplace = True)
-
-    # Changing the columns order
-    inter_mat = inter_mat[['ai', 'aj', 'sigma', 'epsilon', 'probability', 'rc_probability', 'same_chain']]
-
-    # Inverse pairs calvario
-    # this must list ALL COLUMNS!
-    inv_LJ = inter_mat[['aj', 'ai', 'sigma', 'epsilon', 'probability', 'rc_probability', 'same_chain']].copy()
-    inv_LJ.columns = ['ai', 'aj', 'sigma', 'epsilon', 'probability', 'rc_probability', 'same_chain']
-    inter_mat = pd.concat([inter_mat, inv_LJ], axis=0, sort = False, ignore_index = True)
-    # Here we sort all the atom pairs based on the distance and we keep the closer ones.
-    # Sorting the pairs
-    inter_mat.sort_values(by = ['ai', 'aj', 'sigma'], inplace = True)
-    # Cleaning the duplicates
-    inter_mat = inter_mat.drop_duplicates(subset = ['ai', 'aj'], keep = 'first')
-    # Removing the reverse duplicates
-    cols = ['ai', 'aj']
-    inter_mat[cols] = np.sort(inter_mat[cols].values, axis=1)
-    inter_mat = inter_mat.drop_duplicates(subset = ['ai', 'aj'], keep = 'first')
-    inter_mat[['idx_ai', 'idx_aj']] = inter_mat[['ai', 'aj']]
-    inter_mat.set_index(['idx_ai', 'idx_aj'], inplace=True)
-    inter_mat['source'] = name
-    print(f'\t\t- Pairs added after removing duplicates: ', len(inter_mat))
-    print("\t\t\t- Epsilon input:", parameters['epsilon_amyl'])
-    print("\t\t\t- Average intermolecular epsilon is", inter_mat['epsilon'].loc[(inter_mat['epsilon']>0.)].mean())
-    print("\t\t\t- Maximum intermolecular epsilon is", inter_mat['epsilon'].max())
-
-    return inter_mat
-
-
->>>>>>> cc37c2aa
 def merge_and_clean_LJ(ego_topology, greta_LJ, type_c12_dict, type_q_dict, parameters):
     '''
     This function merges the atom contacts from native and fibril and removed eventual duplicates.
@@ -917,43 +852,6 @@
     pairs_LJ['c12ij'] = np.sqrt(pairs_LJ['ai'].map(type_c12_dict)*pairs_LJ['aj'].map(type_c12_dict))
     pairs_LJ['c6'].loc[(pairs_LJ['epsilon']<0.)] = 0.
     pairs_LJ['c12'].loc[(pairs_LJ['epsilon']<0.)] = np.maximum(-pairs_LJ['epsilon'],pairs_LJ['c12ij'])  
-
-
-    # Cleaning of too small c12
-<<<<<<< HEAD
-    # greta_LJ = greta_LJ.loc[(greta_LJ['c12']>=0.1*greta_LJ['c12ij'])]
-    # I cannot remove from pairs because some can be there in place of other contacts, alternatively we substitute the value 
-    # pairs_LJ['c6'].loc[(pairs_LJ['c12']<0.1*pairs_LJ['c12ij'])] = 0. 
-    # pairs_LJ['c12'].loc[(pairs_LJ['c12']<0.1*pairs_LJ['c12ij'])] = pairs_LJ['c12ij']
-
-=======
-    greta_LJ['c12ij'] = np.sqrt(greta_LJ['ai'].map(type_c12_dict)*greta_LJ['aj'].map(type_c12_dict))
-    #greta_LJ = greta_LJ.loc[(greta_LJ['c12']>=0.1*greta_LJ['c12ij'])]
-    greta_LJ['c6'].loc[(greta_LJ['c12']<0.2*greta_LJ['c12ij'])] = 0. 
-    greta_LJ['c12'].loc[(greta_LJ['c12']<0.2*greta_LJ['c12ij'])] = 0.2*greta_LJ['c12ij']
-    # I cannot remove from pairs because some can be there in place of other contacts, alternatively we substitute the value 
-    pairs_LJ['c12ij'] = np.sqrt(pairs_LJ['ai'].map(type_c12_dict)*pairs_LJ['aj'].map(type_c12_dict))
-    #pairs_LJ['c6'].loc[(pairs_LJ['c12']<0.1*pairs_LJ['c12ij'])] = 0. 
-    #pairs_LJ['c12'].loc[(pairs_LJ['c12']<0.1*pairs_LJ['c12ij'])] = pairs_LJ['c12ij']
-    pairs_LJ['c6'].loc[(pairs_LJ['c12']<0.2*pairs_LJ['c12ij'])] = 0. 
-    pairs_LJ['c12'].loc[(pairs_LJ['c12']<0.2*pairs_LJ['c12ij'])] = 0.2*pairs_LJ['c12ij']
-
-    # Rules for intermolecular repulsions
-    # for some atom type (those with large partial charge) we remove the interactions with the same type by turning of the C6
-    # examples include: S_OG/T_OG1/Y_OH - OT1/OT2 - NT
-    greta_LJ['charge'] = greta_LJ['ai'].map(type_q_dict)*greta_LJ['aj'].map(type_q_dict)
-    greta_LJ['repulsive'] = 0
-    greta_LJ['repulsive'].loc[(greta_LJ['ai'].astype(str).str[0]==greta_LJ['aj'].astype(str).str[0])&(greta_LJ['charge']>0.)&(greta_LJ['sigma']>0.27)] = 1
-    greta_LJ['c6'].loc[(greta_LJ['repulsive']==1)] = 0.
-
-    pairs_LJ['charge'] = pairs_LJ['ai'].map(type_q_dict)*pairs_LJ['aj'].map(type_q_dict)
-    pairs_LJ['repulsive'] = 0
-    pairs_LJ['repulsive'].loc[(pairs_LJ['ai'].astype(str).str[0]==pairs_LJ['aj'].astype(str).str[0])&(pairs_LJ['charge']>0.)&(pairs_LJ['sigma']>0.27)] = 1
-    pairs_LJ['c6'].loc[(pairs_LJ['repulsive']==1)] = 0.
-
-    greta_LJ.drop(columns = ['c12ij', 'charge', 'repulsive'], inplace = True)
-    pairs_LJ.drop(columns = ['c12ij', 'charge', 'repulsive'], inplace = True)
->>>>>>> cc37c2aa
 
     # SELF INTERACTIONS
     # In the case of fibrils which are not fully modelled we add self interactions which is a feature of amyloids
