--- conflicted
+++ resolved
@@ -2,87 +2,6 @@
 from read_input import read_top, read_topology
 import numpy as np
 
-<<<<<<< HEAD
-# Import the topology informations
-def raw_top(parameters):
-	topology = read_top(parameters)
-	protein_top = topology.molecules[0]
-
-	# To import the [ atoms ] section of the topology
-	atom_topology_num, atom_topology_type, atom_topology_resid, atom_topology_resname, atom_topology_name, atom_topology_mass  = protein_top.list_atoms()
-
-	# This is needed when we want to do some stuff only to the N terminal
-	first_resid = 'N_'+str(atom_topology_resid[0])
-
-	# this is used in greta
-	raw_topology_atoms = pd.DataFrame(np.column_stack([atom_topology_num, atom_topology_type, atom_topology_resid, atom_topology_resname, atom_topology_name, atom_topology_mass]), columns=['nr', 'type','resnr', 'residue', 'atom', 'mass'])
-
-	# Changing the mass of the atoms section by adding the H
-	raw_topology_atoms['mass'].astype(float)
-
-	# Adding two extra H to the N terminal
-	mask = ((raw_topology_atoms['resnr'] == raw_topology_atoms['resnr'].min()) & (raw_topology_atoms['type'] == 'N'))
-	raw_topology_atoms['mass'][mask] = raw_topology_atoms['mass'][mask].astype(float).add(2)
-	# removing an H to the N of PRO 
-	mask = ((raw_topology_atoms['type'] == 'N') & ( raw_topology_atoms['residue'] == "PRO"))
-	raw_topology_atoms['mass'][mask] = raw_topology_atoms['mass'][mask].astype(float).sub(1)
-
-	# Aromatics (PHE/TYR/HIS/TRP)
-	# Aromatic carbons dictionary
-	aromatic_carbons_dict = {
-		'PHE': ['CD1', 'CD2', 'CE1', 'CE2', 'CZ'],
-		'TYR': ['CD1', 'CD2', 'CE1', 'CE2'],
-		'HIS': ['CE1', 'CD2'],
-		'TRP': ['CD1', 'CE3', 'CZ2', 'CZ3', 'CH2']
-	}
-
-	for resname, atomnames in aromatic_carbons_dict.items():
-		for atom in atomnames:
-			mask = ((raw_topology_atoms['residue'] == resname) & (raw_topology_atoms['atom'] == atom))
-			raw_topology_atoms['mass'][mask] = raw_topology_atoms['mass'][mask].astype(float).add(1)
-
-	# Structure based atomtype definition
-	raw_topology_atoms['sb_type'] = raw_topology_atoms['atom'] + '_' + raw_topology_atoms['resnr']
-
-	# ACID pH
-	# Selection of the aminoacids and the charged atoms (used for B2m)
-	# TODO add some options for precise pH setting
-	acid_ASP = raw_topology_atoms[(raw_topology_atoms['residue'] == "ASP") & ((raw_topology_atoms['atom'] == "OD1") | (raw_topology_atoms['atom'] == "OD2") | (raw_topology_atoms['atom'] == "CG"))]
-	acid_GLU = raw_topology_atoms[(raw_topology_atoms['residue'] == "GLU") & ((raw_topology_atoms['atom'] == "OE1") | (raw_topology_atoms['atom'] == "OE2") | (raw_topology_atoms['atom'] == "CD"))]
-	acid_HIS = raw_topology_atoms[(raw_topology_atoms['residue'] == "HIS") & ((raw_topology_atoms['atom'] == "ND1") | (raw_topology_atoms['atom'] == "CE1") | (raw_topology_atoms['atom'] == "NE2") | (raw_topology_atoms['atom'] == "CD2") | (raw_topology_atoms['atom'] == "CG"))]
-	frames = [acid_ASP, acid_GLU, acid_HIS]
-	acid_atp = pd.concat(frames, ignore_index = True)
-	#this is used
-	acid_atp = acid_atp['sb_type'].tolist()
-
-	# BONDS
-	# This list will be used to build pairs and exclusions lists to attach in the topology
-	atom_types, atom_resids = protein_top.list_bonds(by_resid=True)
-	ai_type, aj_type, ai_resid, aj_resid = [], [], [], []
-
-	for atyp in atom_types:
-		atyp_split = atyp.split(' ')
-		ai_type.append(atyp_split[0])
-		aj_type.append(atyp_split[1])
-
-	for ares in atom_resids:
-		ares_split = ares.split(' ')
-		ai_resid.append(ares_split[0])
-		aj_resid.append(ares_split[1])
-
-	# TODO put the exclusion list here instead of the function
-	# TODO you also may consider to join the exclusions and pairs function within the atomtypes one
-
-	topology_bonds = pd.DataFrame(np.column_stack([ai_type, ai_resid, aj_type, aj_resid]), columns=['ai_type', 'ai_resid','aj_type', 'aj_resid'])
-	topology_bonds['ai'] = topology_bonds['ai_type'] + '_' + topology_bonds['ai_resid'].astype(str)
-	topology_bonds['aj'] = topology_bonds['aj_type'] + '_' + topology_bonds['aj_resid'].astype(str)
-	topology_bonds.drop(['ai_type', 'ai_resid','aj_type', 'aj_resid'], axis=1, inplace=True)
-
-	return raw_topology_atoms, first_resid, acid_atp, topology_bonds, atom_topology_num
-
-
-=======
->>>>>>> 19a1e2be
 # Harp 0
 # check all the masses in combination with the above stuff
 gromos_atp = pd.DataFrame(
