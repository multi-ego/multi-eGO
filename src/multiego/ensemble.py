--- conflicted
+++ resolved
@@ -819,13 +819,6 @@
     return train_dataset
 
 
-<<<<<<< HEAD
-def get_residue_number(s):
-    return int(s.split("_")[-1])
-
-
-=======
->>>>>>> 3c89a5b2
 def generate_OO_LJ(meGO_ensemble):
     """
     The multi-eGO random coil force-field includes special repulsive interaction only for oxygen-oxygen pairs
@@ -873,11 +866,8 @@
     basic_LJ["same_chain"] = False
     basic_LJ["source"] = "basic"
     basic_LJ["rep"] = basic_LJ["c12"]
-<<<<<<< HEAD
     basic_LJ["mg_sigma"] = basic_LJ["c12"] ** (1 / 12)
     basic_LJ["mg_epsilon"] = -basic_LJ["c12"]
-=======
->>>>>>> 3c89a5b2
     basic_LJ["molecule_name_ai"] = basic_LJ["ai"].apply(lambda x: "_".join(x.split("_")[1:-1]))
     basic_LJ["molecule_name_aj"] = basic_LJ["aj"].apply(lambda x: "_".join(x.split("_")[1:-1]))
     basic_LJ["probability"] = 1.0
