--- conflicted
+++ resolved
@@ -713,15 +713,11 @@
                         'number_ai', 'number_aj', 'cutoff'] 
     meGO_LJ = pd.concat([meGO_LJ,inv_meGO], axis=0, sort = False, ignore_index = True)
     meGO_LJ = meGO_LJ[meGO_LJ['number_ai']<=meGO_LJ['number_aj']]
-<<<<<<< HEAD
-    # insert additional basic repulsions
-=======
     meGO_LJ.sort_values(by = ['number_ai', 'number_aj'], inplace = True)
     meGO_LJ = meGO_LJ.drop_duplicates(subset = ['ai', 'aj'], keep = 'first')
 
     # TODO this should be moved up before the split between meGO_LJ and meGO_LJ_14
     # but we should also think wheter we need the same_chain true/false stuff 
->>>>>>> d79277a3
     basic_LJ = generate_basic_LJ(meGO_ensemble)
     meGO_LJ = pd.concat([meGO_LJ, basic_LJ])
 
