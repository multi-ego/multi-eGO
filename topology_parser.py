import pandas as pd
pd.options.mode.chained_assignment = None  # default='warn'

pd.options.mode.chained_assignment = None

def read_sections(topology_path, *topology_sections):
    sections_dict = {}
    for section in topology_sections:
        sections_dict[section] = line_parser(topology_path, section)
    return sections_dict


def line_parser(topology_path, section):
    section_dict = {}
    with open(topology_path) as f:
        for line_number, line in enumerate(f):
                if section in line:
                    section_dict['section_start'] = line_number
    section_dict = get_section_end(topology_path, section_dict)
    section_dict['lines_toskip'] = commented_lines(topology_path, section_dict)
    return section_dict


def get_section_end(topology_path, section_dict):
    with open(topology_path) as f:
        for line_number, line in enumerate(f):
            if not line.strip() and line_number > section_dict['section_start']:
                section_dict['section_end'] = line_number
                break
    
    return section_dict


def commented_lines(topology_path, section_dict):
    lines_toskip = list(range(0, section_dict['section_start']+1))
    with open(topology_path) as f:
        for line_number, line in enumerate(f):
            if line_number >= section_dict['section_start'] and line_number <= section_dict['section_end']:
                if line.startswith(';'):
                    lines_toskip.append(line_number)
    return lines_toskip

class topology_atoms:
    '''
    Cose
    '''
    def __init__(self, path):
<<<<<<< HEAD
        pd.options.mode.chained_assignment = None
=======
        pd.options.mode.chained_assignment = None  # default='warn'
>>>>>>> a84e8b74
        # We read everything except charge, typeB, chargeB, massB
        colnames = ['atom_number', 'atom_type', 'residue_number', 'residue', 'atom', 'cgnr', 'mass']
        section_dict = read_sections(path, 'atoms')
        df_topology_atoms = pd.read_csv(path, names= colnames, usecols=[0,1,2,3,4,5,7], sep='\s+', header=None, nrows=section_dict['atoms']['section_end']-(len(section_dict['atoms']['lines_toskip'])), skiprows=section_dict['atoms']['lines_toskip'])

        # Changing the mass of the atoms section by adding the H
        df_topology_atoms['mass'].astype(float)
        # Adding H to backbone N

        # Adding an extra H to the N terminal
        mask = ((df_topology_atoms['residue'] == "PRO") & (df_topology_atoms['atom_type'] == 'N'))
        df_topology_atoms['mass'][mask] = df_topology_atoms['mass'][mask].astype(float).sub(1)
        # Removing an extra H to PRO 
        mask = ((df_topology_atoms['residue_number'] == df_topology_atoms['residue_number'].min()) & (df_topology_atoms['atom_type'] == 'N'))
        df_topology_atoms['mass'][mask] = df_topology_atoms['mass'][mask].astype(float).add(2)

        # Aromatic carbons dictionary
        aromatic_carbons_dict = {
            'PHE': ['CD1', 'CD2', 'CE1', 'CE2', 'CZ'],
            'TYR': ['CD1', 'CD2', 'CE1', 'CE2'],
            'HIS': ['CE1', 'CD2'],
            'TRP': ['CD1', 'CE3', 'CZ2', 'CZ3', 'CH2']
        }

        for resname, atomnames in aromatic_carbons_dict.items():
            for atom in atomnames:
               mask = ((df_topology_atoms['residue'] == resname) & (df_topology_atoms['atom'] == atom))
               df_topology_atoms['mass'][mask] = df_topology_atoms['mass'][mask].astype(float).add(1)

        ## Structure based atomtype definition
        df_topology_atoms['sb_type'] = df_topology_atoms['atom'] + '_' + df_topology_atoms['residue_number'].astype(str)
        self.df_topology_atoms = df_topology_atoms
        self.first_resid = 'N_'+str(df_topology_atoms['residue_number'][0])
        # ACID pH
        # Selection of the aminoacids and the charged atoms (used for B2m)
        # TODO add some options for precise pH setting
        acid_ASP = df_topology_atoms[(df_topology_atoms['residue'] == "ASP") & ((df_topology_atoms['atom'] == "OD1") | (df_topology_atoms['atom'] == "OD2") | (df_topology_atoms['atom'] == "CG"))]
        acid_GLU = df_topology_atoms[(df_topology_atoms['residue'] == "GLU") & ((df_topology_atoms['atom'] == "OE1") | (df_topology_atoms['atom'] == "OE2") | (df_topology_atoms['atom'] == "CD"))]
        acid_HIS = df_topology_atoms[(df_topology_atoms['residue'] == "HIS") & ((df_topology_atoms['atom'] == "ND1") | (df_topology_atoms['atom'] == "CE1") | (df_topology_atoms['atom'] == "NE2") | (df_topology_atoms['atom'] == "CD2") | (df_topology_atoms['atom'] == "CG"))]
        frames = [acid_ASP, acid_GLU, acid_HIS]
        acid_atp = pd.concat(frames, ignore_index = True)
        #this is used
        self.acid_atp = acid_atp['sb_type'].tolist()


class topology_bonds:
    def __init__(self, path):
        colnames = ['ai', 'aj', 'func', 'func_type']
        section_dict = read_sections(path, 'bonds')
        topology_bonds = pd.read_csv(path, names=colnames, usecols=[0,1,2,3], sep='\s+', header=None, nrows=section_dict['bonds']['section_end']-(len(section_dict['bonds']['lines_toskip'])), skiprows=section_dict['bonds']['lines_toskip'])

        #for ai, aj in zip(topology_bonds['ai'].to_list(), topology_bonds['aj'].to_list()):
        #    print(ai, aj)

        bonds_pairs = list([(ai, aj) for ai, aj in zip(topology_bonds['ai'].to_list(), topology_bonds['aj'].to_list())])
        self.bond_pairs = bonds_pairs
<|MERGE_RESOLUTION|>--- conflicted
+++ resolved
@@ -1,7 +1,5 @@
 import pandas as pd
 pd.options.mode.chained_assignment = None  # default='warn'
-
-pd.options.mode.chained_assignment = None
 
 def read_sections(topology_path, *topology_sections):
     sections_dict = {}
@@ -45,11 +43,7 @@
     Cose
     '''
     def __init__(self, path):
-<<<<<<< HEAD
-        pd.options.mode.chained_assignment = None
-=======
         pd.options.mode.chained_assignment = None  # default='warn'
->>>>>>> a84e8b74
         # We read everything except charge, typeB, chargeB, massB
         colnames = ['atom_number', 'atom_type', 'residue_number', 'residue', 'atom', 'cgnr', 'mass']
         section_dict = read_sections(path, 'atoms')
